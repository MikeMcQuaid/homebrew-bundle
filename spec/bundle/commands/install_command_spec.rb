# frozen_string_literal: true

require "spec_helper"

describe Bundle::Commands::Install do
  before do
    allow_any_instance_of(IO).to receive(:puts)
    allow(Bundle::Locker).to receive(:write_lockfile?).and_return(false)
  end

  context "when a Brewfile is not found" do
    it "raises an error" do
      allow_any_instance_of(Pathname).to receive(:read).and_raise(Errno::ENOENT)
      expect { described_class.run }.to raise_error(RuntimeError)
    end
  end

  context "when a Brewfile is found" do
    let(:brewfile_contents) do
      <<~HEREDOC
        tap 'phinze/cask'
        brew 'mysql', conflicts_with: ['mysql56']
        cask 'google-chrome'
        mas '1Password', id: 443987910
        whalebrew 'whalebrew/wget'
      HEREDOC
    end

    it "does not raise an error" do
      allow(Bundle::BrewInstaller).to receive(:install).and_return(:success)
      allow(Bundle::CaskInstaller).to receive(:install).and_return(:skipped)
      allow(Bundle::MacAppStoreInstaller).to receive(:install).and_return(:success)
      allow(Bundle::TapInstaller).to receive(:install).and_return(:skipped)
<<<<<<< HEAD
      allow(Bundle::WhalebrewInstaller).to receive(:install).and_return(:skipped)
      allow_any_instance_of(Pathname).to receive(:read).and_return(brewfile_contents)
=======

      allow_any_instance_of(Pathname).to receive(:read).and_return \
        "tap 'phinze/cask'\nbrew 'mysql', " \
        "conflicts_with: ['mysql56']\ncask 'google-chrome'\nmas '1Password', id: 443987910"
>>>>>>> 491180c6
      expect { described_class.run }.not_to raise_error
    end

    it "does not raise an error when skippable" do
      expect(Bundle::BrewInstaller).not_to receive(:install)

      allow(Bundle::Skipper).to receive(:skip?).and_return(true)
      allow_any_instance_of(Pathname).to receive(:read)
        .and_return("brew 'mysql'")
      expect { described_class.run }.not_to raise_error
    end

    it "exits on failures" do
      allow(Bundle::BrewInstaller).to receive(:install).and_return(:failed)
      allow(Bundle::CaskInstaller).to receive(:install).and_return(:failed)
      allow(Bundle::MacAppStoreInstaller).to receive(:install).and_return(:failed)
      allow(Bundle::TapInstaller).to receive(:install).and_return(:failed)
      allow(Bundle::WhalebrewInstaller).to receive(:install).and_return(:failed)
      allow(Bundle::Locker).to receive(:lockfile).and_return(Pathname(__dir__))

<<<<<<< HEAD
      allow_any_instance_of(Pathname).to receive(:read).and_return(brewfile_contents)
=======
      allow_any_instance_of(Pathname).to receive(:read).and_return \
        "tap 'phinze/cask'\nbrew 'mysql', " \
        "conflicts_with: ['mysql56']\ncask 'google-chrome'\n\nmas '1Password', id: 443987910"
>>>>>>> 491180c6
      expect { described_class.run }.to raise_error(SystemExit)
    end
  end
end<|MERGE_RESOLUTION|>--- conflicted
+++ resolved
@@ -31,15 +31,8 @@
       allow(Bundle::CaskInstaller).to receive(:install).and_return(:skipped)
       allow(Bundle::MacAppStoreInstaller).to receive(:install).and_return(:success)
       allow(Bundle::TapInstaller).to receive(:install).and_return(:skipped)
-<<<<<<< HEAD
       allow(Bundle::WhalebrewInstaller).to receive(:install).and_return(:skipped)
       allow_any_instance_of(Pathname).to receive(:read).and_return(brewfile_contents)
-=======
-
-      allow_any_instance_of(Pathname).to receive(:read).and_return \
-        "tap 'phinze/cask'\nbrew 'mysql', " \
-        "conflicts_with: ['mysql56']\ncask 'google-chrome'\nmas '1Password', id: 443987910"
->>>>>>> 491180c6
       expect { described_class.run }.not_to raise_error
     end
 
@@ -59,14 +52,8 @@
       allow(Bundle::TapInstaller).to receive(:install).and_return(:failed)
       allow(Bundle::WhalebrewInstaller).to receive(:install).and_return(:failed)
       allow(Bundle::Locker).to receive(:lockfile).and_return(Pathname(__dir__))
-
-<<<<<<< HEAD
       allow_any_instance_of(Pathname).to receive(:read).and_return(brewfile_contents)
-=======
-      allow_any_instance_of(Pathname).to receive(:read).and_return \
-        "tap 'phinze/cask'\nbrew 'mysql', " \
-        "conflicts_with: ['mysql56']\ncask 'google-chrome'\n\nmas '1Password', id: 443987910"
->>>>>>> 491180c6
+      
       expect { described_class.run }.to raise_error(SystemExit)
     end
   end
